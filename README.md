--- conflicted
+++ resolved
@@ -6,11 +6,7 @@
 
 A Home Assistant custom integration for intelligent water usage monitoring with robust session tracking, gap handling, hot water analytics, and optional leak detection. Supports multiple instances, reconfiguration via the UI, and clean sensor naming to avoid collisions.
 
-<<<<<<< HEAD
 <img width="929" height="834" alt="image" src="https://github.com/user-attachments/assets/f1261ea1-1b8c-43e2-8c8b-35d76ee14dcb" />
-=======
-<img width="1328" height="785" alt="image" src="https://github.com/user-attachments/assets/1f916c10-9b29-4190-a0c8-1846f4c6dea0" />
->>>>>>> 99440aad
 
 ## Features
 
@@ -61,12 +57,7 @@
 
 ## Configuration
 
-<<<<<<< HEAD
 <img width="442" height="933" alt="image" src="https://github.com/user-attachments/assets/a5574ac6-36b1-4285-ae49-e489f5b6f15b" />
-
-=======
-<img width="502" height="938" alt="image" src="https://github.com/user-attachments/assets/9da5a4c4-6e68-4edc-8275-250867d11746" />
->>>>>>> 99440aad
 
 Setup page (step 1)
 - Sensor Name Prefix
@@ -82,11 +73,7 @@
 
 If “Create Low-flow leak sensor” is checked, you’ll be presented with a second page:
 
-<<<<<<< HEAD
 <img width="536" height="927" alt="image" src="https://github.com/user-attachments/assets/c7aba8d1-521a-4920-a94a-f433eee32128" />
-=======
-<img width="522" height="935" alt="image" src="https://github.com/user-attachments/assets/2f86f117-754a-47bb-8421-6d418cff6638" />
->>>>>>> 99440aad
 
 Low-flow leak (step 2)
 - Max low-flow threshold (e.g., 0.5 GPM)
@@ -99,13 +86,9 @@
 - Cooldown after clear (seconds)
 - Clear on sustained high flow (seconds; blank to disable)
 
-<<<<<<< HEAD
 If “Create tank refill leak sensor” is checked, you’ll be presented with a third page:
 
 <img width="398" height="927" alt="image" src="https://github.com/user-attachments/assets/32682fa7-abdd-4539-9c59-3fba559725af" />
-=======
-<img width="455" height="904" alt="image" src="https://github.com/user-attachments/assets/a372b30c-edda-4566-b33e-3060facfa654" />
->>>>>>> 99440aad
 
 Tank refill leak (step 2)
 - Minimum refill volume (ignore refills smaller than this)
